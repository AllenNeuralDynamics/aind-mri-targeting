# %%
<<<<<<< HEAD
from aind_mri_utils.planning import (
    candidate_insertions,
    compatible_insertion_pairs,
    get_implant_targets,
    make_scene_for_insertion,
)
from aind_mri_utils.file_io import slicer_files as sf

=======
>>>>>>> e78f8888
from pathlib import Path

import numpy as np
import pandas as pd
import SimpleITK as sitk
import trimesh
from aind_mri_utils import coordinate_systems as cs
from aind_mri_utils import rotations as rot
from aind_mri_utils.chemical_shift import (
    chemical_shift_transform,
    compute_chemical_shift,
)
from aind_mri_utils.file_io import simpleitk as mr_sitk
from aind_mri_utils.file_io import slicer_files as sf
from aind_mri_utils.file_io.obj_files import get_vertices_and_faces
from aind_mri_utils.meshes import load_newscale_trimesh
from aind_mri_utils.planning import find_other_compatible_insertions

from aind_mri_utils.planning import (
    candidate_insertions,
    compatible_insertion_pairs,
    get_implant_targets,
    make_scene_for_insertion,
)

# %%
<<<<<<< HEAD
mouse = "750106"
whoami = "yoni"
=======
mouse = "750105"
whoami = "galen"
>>>>>>> e78f8888
if whoami == "galen":
    base_dir = Path("/mnt/aind1-vast/scratch/")
    base_save_dir = Path("/home/galen.lynch/")
elif whoami == "yoni":
    base_dir = Path("Y:/")
    base_save_dir = Path(
        "C:/Users/yoni.browning/OneDrive - Allen Institute/Desktop/"
    )
else:
    raise ValueError("Who are you again?")

headframe_model_dir = base_dir / "ephys/persist/data/MRI/HeadframeModels/"
probe_model_file = (
    headframe_model_dir / "dovetailtweezer_oneShank_centered_corrected.obj"
)  # "modified_probe_holder.obj"
<<<<<<< HEAD
annotations_path = base_dir / "ephys/persist/data/MRI/processed/{}/UW".format(
=======
annotations_path = base_dir / "ephys/persist/data/MRI/processed/{}".format(
>>>>>>> e78f8888
    mouse
)

headframe_path = headframe_model_dir / "TenRunHeadframe.obj"
holes_path = headframe_model_dir / "OneOff_HolesOnly.obj"


implant_holes_path = str(
    annotations_path / "{}_ImplantHoles.seg.nrrd".format(mouse)
)

image_path = str(
    annotations_path / "{}_100.nii.gz".format(mouse)
)  # '_100.nii.gz'))
labels_path = str(
    annotations_path / "{}_HeadframeHoles.seg.nrrd".format(mouse)
)  # 'Segmentation.seg.nrrd')#
brain_mask_path = str(
    annotations_path / ("{}_auto_skull_strip.nrrd".format(mouse))
)
manual_annotation_path = str(
    annotations_path / (f"fiducials-{mouse}-transformed.fcsv")#(f"{mouse}_ManualAnnotations.fcsv")
)
cone_path = (
    base_dir
    / "ephys/persist/Software/PinpointBuilds/WavefrontFiles/Cone_0160-200-53.obj"  # noqa E501
)

uw_yoni_annotation_path = (
    annotations_path / f"targets-{mouse}-transformed.fcsv"
)

newscale_file_name = headframe_path / "Centered_Newscale_2pt0.obj"
#


calibration_filename = "calibration_info_np2_2024_04_22T11_15_00.xlsx"
calibration_dir = (
    base_dir / "ephys/persist/data/probe_calibrations/CSVCalibrations/"
)
calibration_file = calibration_dir / calibration_filename
measured_hole_centers = (
    annotations_path / "measured_hole_centers_conflict.xlsx"
)


# manual_hole_centers_file = annotations_path / 'hole_centers.mrk.json'

transformed_targets_save_path = annotations_path / (
    f"{mouse}_TransformedTargets_coms.csv"
)
test_probe_translation_save_path = str(
    base_save_dir / "test_probe_translation.h5"
)
transform_filename = str(annotations_path / (mouse + "_com_plane.h5"))

# %%
<<<<<<< HEAD
target_structures = ["CCant", "CCpst", "AntComMid", "GenFacCran2",'LGN']
=======
target_structures = None  # ["CCant", "CCpst", "AntComMid", "GenFacCran2"]
>>>>>>> e78f8888

# %%
image = sitk.ReadImage(image_path)
# Read points
manual_annotation = sf.read_slicer_fcsv(manual_annotation_path)

# Load the headframe
headframe, headframe_faces = get_vertices_and_faces(headframe_path)
headframe_lps = cs.convert_coordinate_system(
    headframe, "ASR", "LPS"
)  # Preserves shape!

# Load the computed transform
trans = mr_sitk.load_sitk_transform(
    transform_filename, homogeneous=True, invert=True
)[0]

cone = trimesh.load_mesh(cone_path)
cone.vertices = cs.convert_coordinate_system(cone.vertices, "ASR", "LPS")

probe_mesh = load_newscale_trimesh(probe_model_file, move_down=0.5)

# Get chemical shift from MRI image.
# Defaults are standard UW scans- set params for anything else.
chem_shift = compute_chemical_shift(image,ppm = 3.67)
chem_shift_trans = chemical_shift_transform(chem_shift, readout="HF")
# -

# List targeted locations
if target_structures is None:
    target_structures = list(manual_annotation.keys())
preferred_pts = {k: manual_annotation[k] for k in target_structures}

hmg_pts = rot.prepare_data_for_homogeneous_transform(
    np.array(tuple(preferred_pts.values()))
)
chem_shift_annotation = hmg_pts @ chem_shift_trans.T @ trans.T
transformed_annotation = rot.extract_data_for_homogeneous_transform(
    chem_shift_annotation
)
target_names = tuple(preferred_pts.keys())


# %%

implant_vol = sitk.ReadImage(implant_holes_path)

implant_targets, implant_names = get_implant_targets(implant_vol)


# Visualize Holes, list locations

transformed_implant_homog = (
    rot.prepare_data_for_homogeneous_transform(implant_targets) @ trans.T
)
transformed_implant = rot.extract_data_for_homogeneous_transform(
    transformed_implant_homog
)


# %%
dim_names = ["ML (mm)", "AP (mm)", "DV (mm)"]
transformed_annotation_ras = np.array([-1, -1, 1]) * transformed_annotation
target_df = pd.DataFrame(
    data={
        "point": target_names,
        **{
            d: transformed_annotation_ras[:, i]
            for i, d in enumerate(dim_names)
        },
    }
)
sp = np.argsort(implant_names)
implant_names_sorted = np.array(implant_names)[sp]
transformed_implant_sorted_ras = (
    np.array([-1, -1, 1]) * transformed_implant[sp, :]
)
implant_df = pd.DataFrame(
    data={
        "point": [f"Hole {n}" for n in implant_names_sorted],
        **{
            d: transformed_implant_sorted_ras[:, i]
            for i, d in enumerate(dim_names)
        },
    }
)
df_joined = pd.concat((target_df, implant_df), ignore_index=True)
df_joined.to_csv(transformed_targets_save_path, index=False)
# %%
for i, n in enumerate(implant_names_sorted):
    print(f"{n}: {transformed_implant_sorted_ras[i]}")
# %%
df = candidate_insertions(
    transformed_annotation,
    transformed_implant,
    target_names,
    implant_names,
)

df.to_csv(annotations_path/f'{mouse}_candidate_insertions_com.csv')
compat_matrix = compatible_insertion_pairs(df)


# %%
df[df.target== 'LGN']

# %%
df[df.target=='CCant']

# %%
seed_insertions = []
bad_holes = [0, 1, 2, 7, 9, 10]
bad_mask = np.isin(df.hole.to_numpy(), bad_holes)
target_mask = df.target.to_numpy() == "CCant"
keep_mask = np.logical_and(np.logical_not(bad_mask), target_mask)
consider_ndxs = np.nonzero(keep_mask)[0]
target_ndxs = np.nonzero(df.target.to_numpy() == "CCant")[0]
print(df.iloc[consider_ndxs])

# %%
nonbad_ndxs = np.nonzero(np.logical_not(bad_mask))[0]
seed_insertions = [48]
compatible_insertions = find_other_compatible_insertions(
    compat_matrix, nonbad_ndxs, seed_insertions
)
df.loc[np.concatenate([seed_insertions, compatible_insertions])]


# %%
headframe_mesh = trimesh.Trimesh()
headframe_mesh.vertices = headframe_lps
headframe_mesh.faces = headframe_faces

S = make_scene_for_insertion(
    headframe_mesh,
    cone,
    transformed_implant,
    transformed_annotation,
    seed_insertions,
    df,
    probe_mesh,
)

S.show()

# %%<|MERGE_RESOLUTION|>--- conflicted
+++ resolved
@@ -1,15 +1,4 @@
 # %%
-<<<<<<< HEAD
-from aind_mri_utils.planning import (
-    candidate_insertions,
-    compatible_insertion_pairs,
-    get_implant_targets,
-    make_scene_for_insertion,
-)
-from aind_mri_utils.file_io import slicer_files as sf
-
-=======
->>>>>>> e78f8888
 from pathlib import Path
 
 import numpy as np
@@ -36,13 +25,8 @@
 )
 
 # %%
-<<<<<<< HEAD
-mouse = "750106"
-whoami = "yoni"
-=======
 mouse = "750105"
 whoami = "galen"
->>>>>>> e78f8888
 if whoami == "galen":
     base_dir = Path("/mnt/aind1-vast/scratch/")
     base_save_dir = Path("/home/galen.lynch/")
@@ -58,11 +42,7 @@
 probe_model_file = (
     headframe_model_dir / "dovetailtweezer_oneShank_centered_corrected.obj"
 )  # "modified_probe_holder.obj"
-<<<<<<< HEAD
-annotations_path = base_dir / "ephys/persist/data/MRI/processed/{}/UW".format(
-=======
 annotations_path = base_dir / "ephys/persist/data/MRI/processed/{}".format(
->>>>>>> e78f8888
     mouse
 )
 
@@ -84,7 +64,7 @@
     annotations_path / ("{}_auto_skull_strip.nrrd".format(mouse))
 )
 manual_annotation_path = str(
-    annotations_path / (f"fiducials-{mouse}-transformed.fcsv")#(f"{mouse}_ManualAnnotations.fcsv")
+    annotations_path / (f"{mouse}_ManualAnnotations.fcsv")
 )
 cone_path = (
     base_dir
@@ -112,7 +92,7 @@
 # manual_hole_centers_file = annotations_path / 'hole_centers.mrk.json'
 
 transformed_targets_save_path = annotations_path / (
-    f"{mouse}_TransformedTargets_coms.csv"
+    f"{mouse}_TransformedTargets.csv"
 )
 test_probe_translation_save_path = str(
     base_save_dir / "test_probe_translation.h5"
@@ -120,11 +100,7 @@
 transform_filename = str(annotations_path / (mouse + "_com_plane.h5"))
 
 # %%
-<<<<<<< HEAD
-target_structures = ["CCant", "CCpst", "AntComMid", "GenFacCran2",'LGN']
-=======
 target_structures = None  # ["CCant", "CCpst", "AntComMid", "GenFacCran2"]
->>>>>>> e78f8888
 
 # %%
 image = sitk.ReadImage(image_path)
@@ -149,7 +125,7 @@
 
 # Get chemical shift from MRI image.
 # Defaults are standard UW scans- set params for anything else.
-chem_shift = compute_chemical_shift(image,ppm = 3.67)
+chem_shift = compute_chemical_shift(image)
 chem_shift_trans = chemical_shift_transform(chem_shift, readout="HF")
 # -
 
@@ -223,16 +199,8 @@
     target_names,
     implant_names,
 )
-
-df.to_csv(annotations_path/f'{mouse}_candidate_insertions_com.csv')
 compat_matrix = compatible_insertion_pairs(df)
 
-
-# %%
-df[df.target== 'LGN']
-
-# %%
-df[df.target=='CCant']
 
 # %%
 seed_insertions = []
